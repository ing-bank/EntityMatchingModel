--- conflicted
+++ resolved
@@ -40,17 +40,11 @@
 spark = [
   # In NumPy 1.24.0, np.bool has been removed.
   # https://issues.apache.org/jira/browse/SPARK-41718
-<<<<<<< HEAD
-  # 3.4 is needed for python 3.11
-  # https://github.com/apache/spark/pull/38987
   "pyspark>=3.1",
   # setuptools is only necessary because Python 3.12 removed the distutils
   # package. pyspark 3.5.X still imports this package, so we need it on
   # Python 3.12 to run the tests.
   "setuptools",
-=======
-  "pyspark>=3.1; python_version <= '3.11'",
->>>>>>> e7f5658d
 ]
 dev = [
   "pre-commit",
